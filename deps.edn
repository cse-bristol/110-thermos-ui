--- conflicted
+++ resolved
@@ -102,7 +102,7 @@
     javax.servlet/servlet-api {:mvn/version "2.5" :scope "test"}
 
     mount {:mvn/version "0.1.15"}
-<<<<<<< HEAD
+
     thermos-importer {:local/root "libs/thermos-importer"}
 
     buddy/buddy-hashers {:mvn/version "1.3.0"}
@@ -110,10 +110,6 @@
     com.draines/postal {:mvn/version "2.0.2"}
     }}}
  
-=======
-    thermos-importer {:local/root "libs/thermos-importer"}}}}
-
->>>>>>> d828c0bd
  :deps
  {org.clojure/clojure {:mvn/version "1.9.0"}
   org.clojure/core.async {:mvn/version "0.3.443"}
