--- conflicted
+++ resolved
@@ -21,10 +21,7 @@
      :sha "dca97f9680a6ea204a2504c4414cafc4ba182a83"
      :tag "0.0.6"}
 
-<<<<<<< HEAD
-=======
     org.clojure/tools.cli       {:mvn/version "0.4.1"}
->>>>>>> 27e59068
     proto-repl                  {:mvn/version "0.3.1"}
     nrepl/nrepl                 {:mvn/version "0.5.3"}
     org.clojure/tools.namespace {:mvn/version "0.2.11"}
