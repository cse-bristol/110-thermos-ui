--- conflicted
+++ resolved
@@ -64,12 +64,8 @@
        [:li "Telling you about changes or maintenance to THERMOS"]
        [:li "Asking you about how you are using the application or why you are interested in it"]]
       [:p "If you do not use your email address, that's fine, but you won't be able to recover your password."]
-<<<<<<< HEAD
       [:p "You can read more about how THERMOS uses your data and the terms under which this is offered "
        [:a {:href "/help/data-protection.html"} "here"] "."]
-=======
-      [:p "You can read more about " [:a {:href "/help/data-protection.html"} "how THERMOS uses your data here"] "."]
->>>>>>> f31f2c09
       
       
       ]]]
