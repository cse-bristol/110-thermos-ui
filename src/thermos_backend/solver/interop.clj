--- conflicted
+++ resolved
@@ -32,10 +32,10 @@
     network model, but is applied in here by transforming the /costs/ which the
     model optimises on.
   "
-<<<<<<< HEAD
+
   (:require
    [clojure.set :as set]
-   clojure.stacktrace
+   [clojure.stacktrace]
    [clojure.string :as string]
    [clojure.tools.logging :as log]
    [clojure.walk :refer [postwalk]]
@@ -58,52 +58,10 @@
    [thermos-util.pipes :as pipes]
    [thermos.opt.net.bounds :as net-model-bounds]
    [thermos.opt.net.core :as net-model]
-   [thermos.opt.net.diversity :as net-diversity]))
-=======
-  (:require [clojure.java.io :as io]
-            [thermos-backend.util :as util]
-            [clojure.tools.logging :as log]
-            [clojure.java.shell :refer [sh]]
-            [clojure.edn :as edn]
-            
-            [clojure.data.json :as json]
-            [clojure.set :as set]
-            [clojure.string]
-
-            [loom.graph :as graph]
-            [loom.alg :as graph-alg]
-            [loom.attr :as attr]
-            
-            [thermos-specs.document :as document]
-            [thermos-specs.solution :as solution]
-            [thermos-specs.candidate :as candidate]
-            [thermos-specs.demand :as demand]
-            [thermos-specs.supply :as supply]
-            [thermos-specs.path :as path]
-            [thermos-specs.magic-fields :as magic-fields]
-            
-            [thermos-backend.config :refer [config]]
-            [thermos-util :refer [kw->annual-kwh
-                                  annual-kwh->kw
-                                  format-seconds
-                                  safe-div]]
-            [thermos-util.finance :as finance]
-            [thermos-util.pipes :as pipes]
-            
-            [clojure.walk :refer [postwalk]]
-
-            [thermos-specs.tariff :as tariff]
-            [thermos-specs.measure :as measure]
-            [thermos-backend.solver.market :as market]
-            [clojure.string :as string]
-
-            [thermos.opt.net.core :as net-model]
-            [thermos.opt.net.bounds :as net-model-bounds]
-            [thermos-backend.solver.logcap :as logcap]
-            )
-  
+   [thermos-specs.magic-fields :as magic-fields]
+   [thermos.opt.net.diversity :as net-diversity])
   (:import [java.io StringWriter]))
->>>>>>> 7718c6ef
+
 
 (def HOURS-PER-YEAR 8766)
 
@@ -689,13 +647,8 @@
          :param-gap       (float (::document/param-gap instance 0.0))
          :iteration-limit (int   (::document/maximum-iterations instance 1000))
          :supply-limit    (when-let [l (::document/maximum-supply-sites instance)] (int l))
-<<<<<<< HEAD
          :should-be-feasible (boolean (::document/should-be-feasible instance false))
          :infill-connection-targets (::document/infill-targets instance)
-=======
-         :force-insulation (boolean (and (::document/consider-insulation instance)
-                                         (::document/force-insulation instance)))
->>>>>>> 7718c6ef
          
          :pipe-losses
          (let [losses (pipes/heat-loss-curve pipe-curves)]
@@ -1244,15 +1197,7 @@
     ;; check whether there are actually any vertices
     (cond
       (empty? (graph/nodes net-graph))
-<<<<<<< HEAD
       (-> (log-empty-problem instance)
-=======
-      (-> original-instance
-          (assoc ::solution/log "The problem is empty - you need to include some buildings and paths in the problem for the optimiser to consider"
-                 ::solution/state :empty-problem
-                 ::solution/message "Empty problem"
-                 ::solution/runtime 0)
->>>>>>> 7718c6ef
           (mark-unreachable net-graph included-candidates disconnected-cand-ids))
       
       :else
