--- conflicted
+++ resolved
@@ -1118,10 +1118,6 @@
                           (not (Double/isFinite b)))
                  a)))))
 
-<<<<<<< HEAD
-
-=======
->>>>>>> 5759861d
 (defn solve
   "Solve the INSTANCE, returning an updated instance with solution
   details in it. Probably needs running off the main thread."
