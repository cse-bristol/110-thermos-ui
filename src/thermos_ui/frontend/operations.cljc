--- conflicted
+++ resolved
@@ -105,8 +105,4 @@
 
 (defn set-map-colouring
   "Change the colour scheme for the map"
-<<<<<<< HEAD
-  [doc scheme])
-=======
-  [doc scheme])
->>>>>>> ba03b002
+  [doc scheme])