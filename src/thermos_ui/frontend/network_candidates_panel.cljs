--- conflicted
+++ resolved
@@ -11,29 +11,6 @@
   [document]
   (.log js/console (clj->js (first (operations/constrained-candidates @document))))
   [:div {:style {:height "100%"}}
-<<<<<<< HEAD
-     [virtual-table/component
-      {:columns [{:key ::candidate/selected
-                  :label "Selected"
-                  :sortable true}
-                 {:key ::candidate/name
-                  :label "Address"
-                  :sortable true}
-                 {:key ::candidate/postcode
-                  :label "Postcode"
-                  :sortable true}
-                 {:key ::candidate/type
-                  :label "Type"
-                  :sortable true}
-                 {:key ::candidate/inclusion
-                  :label "Constraint"
-                  :sortable true}]
-       ;; TODO this needs speeding up a little, perhaps
-       :items (operations/constrained-candidates @document)
-       :props {}}]
-     ]
-  )
-=======
 
    ;; TODO this will rerun whenever we modify anything in document we
    ;; need a cursor instead, maybe there should be some operations
@@ -44,5 +21,4 @@
       ;; columns
       {:label "ID" :key ::candidate/id}
       {:label "Postcode" :key ::candidate/postcode}
-      ])])
->>>>>>> a4949255
+      ])])