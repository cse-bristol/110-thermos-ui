(ns thermos-ui.frontend.selection-info-panel
  (:require [reagent.core :as reagent]
            [thermos-ui.specs.candidate :as candidate]
            [thermos-ui.frontend.editor-state :as state]
            [thermos-ui.frontend.operations :as operations]
            [thermos-ui.frontend.inclusion-selector :as inclusion-selector]
            [thermos-ui.frontend.tag :as tag]))

(declare component row-types on-close-tag-function)

(defn component
  "The panel in the bottom right which displays some information about the currently selected candidates."
  [document]
  (let [selected-candidates (operations/selected-candidates @document)]
    [:div.component--selection-info
     [:nav.nav.nav--sub-nav
      [:h2.nav__header "Selection"]
      [:div.nav__input-container
       ]]
     ;; TODO this calc() can probably be flexbox instead
     [:div {:style {:height "100%" :overflow-y "auto"}}
      ;; {:style {:height "calc( calc(100vh - 50px) / 2 - 50px )" :overflow-y "auto"}}

      [:table.table.table--selection-info
       [:thead
        [:tr
         [:th {:col-span "2"}
          (str (count selected-candidates) (if (= 1 (count selected-candidates)) " candidate" " candidates") " selected")
          [:span.pull-right
           [inclusion-selector/component document]]]]]
       [:tbody
        (for [{row-name :row-name f :get-row-content} (row-types document)]
          (let [row-content (f selected-candidates)]
            (when-not (empty? row-content)
              [:tr {:key row-name}
               [:td row-name]
               [:td row-content]
               ])))]]]]))

(defn row-types
  "Define a spec for all the rows to be displayed.
   Each row will have:
     :row-name The heading for the row
     :get-row-content A function to fetch the content of the row, given a list of candidates."
  [document]
  [{:row-name "Type"
    :get-row-content (fn [candidates]
                       (let [by-type (group-by ::candidate/type candidates)]
                         (for [[type candidates] by-type]
                           (let [type (or type "Unknown")]
                           [tag/component {:key type
                                           :count (count candidates)
                                           :body (str type)
                                           :close true
                                           :on-close
                                           #(state/edit! document operations/deselect-candidates (map ::candidate/id candidates))
<<<<<<< HEAD
                                           }])))}

   {:row-name "Classification"
    :get-row-content (fn [candidates]
                       (let [by-type (group-by ::candidate/subtype candidates)]
                         (for [[type candidates] by-type]
                           [tag/component {:key type
                                           :count (count candidates)
                                           :body (str type)
                                           :close true
                                           :on-close
                                           #(state/edit! document operations/deselect-candidates (map ::candidate/id candidates))
                                           }])))}

=======
                                           }]))))}
>>>>>>> 15a1f5f5
   {:row-name "Constraint"
    :get-row-content (fn [candidates]
                       (let [by-constraint (group-by ::candidate/inclusion candidates)]
                         (for [[constraint candidates] by-constraint]
                           (let [constraint (or constraint "- None -")]
                             [tag/component {:key constraint
                                             :count (count candidates)
                                             :body (name constraint)
                                             :close true
                                             :on-close
                                             #(state/edit! document operations/deselect-candidates (map ::candidate/id candidates))}]))))}
   {:row-name "Name"
    :get-row-content (fn [candidates]
<<<<<<< HEAD
                       (let [by-name (group-by ::candidate/name candidates)]
                         (for [[name candidates] by-name]
                           (let [name (or name "unknown")]
                             [tag/component {:key name
=======
                       (let [by-postcode (group-by ::candidate/postcode candidates)]
                         (for [[postcode candidates] by-postcode]
                           (let [postcode (or postcode "Unknown")]
                             [tag/component {:key postcode
>>>>>>> 15a1f5f5
                                             :count (count candidates)
                                             :body (str name)
                                             :close true
                                             :on-close
                                             #(state/edit! document operations/deselect-candidates (map ::candidate/id candidates))}]))))}
   {:row-name "Length"
    :get-row-content (fn [candidates]
                       (when-not (empty? candidates)
                         (str (reduce + 0 (map ::candidate/length candidates)) "m")))
    }
   {:row-name "Heat demand"
    :get-row-content (fn [candidates]
                       (when-not (empty? candidates)
                         (str (reduce + 0 (map ::candidate/demand candidates)) "kWh/year")))}

   ])

(defn on-close-tag-function
  "Returns a function to be passed to the tag component which will get called when the tag is closed.
   The function will remove all the candidates with the given feature and value from the selection."
  [document attribute]
  (fn [key]
    (let [selected-candidates (operations/selected-candidates @document)
          candidates-to-remove (filter ::candidate/selected selected-candidates)]
      (state/edit! document
                   operations/deselect-candidates
                   (map ::candidate/id  candidates-to-remove)))))<|MERGE_RESOLUTION|>--- conflicted
+++ resolved
@@ -54,7 +54,6 @@
                                            :close true
                                            :on-close
                                            #(state/edit! document operations/deselect-candidates (map ::candidate/id candidates))
-<<<<<<< HEAD
                                            }])))}
 
    {:row-name "Classification"
@@ -69,9 +68,6 @@
                                            #(state/edit! document operations/deselect-candidates (map ::candidate/id candidates))
                                            }])))}
 
-=======
-                                           }]))))}
->>>>>>> 15a1f5f5
    {:row-name "Constraint"
     :get-row-content (fn [candidates]
                        (let [by-constraint (group-by ::candidate/inclusion candidates)]
@@ -85,17 +81,10 @@
                                              #(state/edit! document operations/deselect-candidates (map ::candidate/id candidates))}]))))}
    {:row-name "Name"
     :get-row-content (fn [candidates]
-<<<<<<< HEAD
                        (let [by-name (group-by ::candidate/name candidates)]
                          (for [[name candidates] by-name]
                            (let [name (or name "unknown")]
                              [tag/component {:key name
-=======
-                       (let [by-postcode (group-by ::candidate/postcode candidates)]
-                         (for [[postcode candidates] by-postcode]
-                           (let [postcode (or postcode "Unknown")]
-                             [tag/component {:key postcode
->>>>>>> 15a1f5f5
                                              :count (count candidates)
                                              :body (str name)
                                              :close true
