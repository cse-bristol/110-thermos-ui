--- conflicted
+++ resolved
@@ -18,75 +18,6 @@
 
   Stores the sort order as a bit of internal state.
   "
-<<<<<<< HEAD
-  [{columns :columns
-    items :items
-    props :props}]
-    [:> js/ReactVirtualized.AutoSizer
-     (fn [dimensions]
-       (let [height (.-height dimensions)
-             width (.-width dimensions)]
-         (table columns items props height width)))])
-
-(defn table
-  "Generates the table component."
-  [columns items props height width]
-  (let [
-                                        ; component-state ()]
-        sorted-items (reagent/atom (clj->js items))
-        sort (reagent/atom {:sortDirection "ASC"})]
-    (println "RENDERING")
-    (reagent/as-element
-     (into
-      [:> js/ReactVirtualized.Table
-       (merge
-        ;; Default values for props
-        {:className "virtual-table"
-         :headerHeight 50
-         :height height
-         :overscanRowCount 5
-         :rowCount (count @sorted-items)
-         :rowGetter (fn [arg]
-                      (let [index (.-index arg)]
-                        (nth @sorted-items index)))
-         :rowHeight 50
-         :sort (fn [arg] (let [sortBy (.-sortBy arg)
-                               sortDirection (.-sortDirection arg)
-                               sort-fn (if (= sortDirection "ASC") < >)]
-                           (println arg)
-                           (reset! sorted-items (sort-by (fn [item] (aget item sortBy)) sort-fn @sorted-items))
-                           (println (map (fn [x] (x "postcode")) (js->clj @sorted-items)))
-                           (this-as this (.forceUpdateGrid this))
-                                        ; (swap! sort assoc :sortDirection (if (= sortDirection "ASC") "DESC" "ASC"))
-                           )) ;; @TODO 1. Figure out why it only allows ASC
-         ;; 2. Figure out why it only re-renders when you scroll
-                                        ; :sortBy "id"
-                                        ; :sortDirection (@sort :sortDirection)
-         :width width}
-        ;; Custom props
-        props
-        )]
-      (map generate-column columns)))))
-
-(defn generate-column
-  "Generates a column from the config map."
-  [{key :key
-    label :label
-    sortable :sortable
-    props :props}]
-  [:> js/ReactVirtualized.Column
-   (merge
-    ;; Default props
-    {:dataKey (name key)
-     :key (name key)
-     :flexGrow 1
-     :width 100
-     :label label
-     :disableSort (not sortable)}
-    ;; Custom props
-    props
-    )])
-=======
   [{items :items :as props} & columns]
   ;; reagent/with-let allows us to define an atom whose lifecycle
   ;; follows that of the component, so it's not recreated when we re-render
@@ -134,5 +65,4 @@
                 :cellDataGetter #(get (.-rowData %) key)
                 }
                col)])
-           ]))])))
->>>>>>> a4949255
+           ]))])))