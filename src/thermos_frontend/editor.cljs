--- conflicted
+++ resolved
@@ -29,177 +29,6 @@
 
 (enable-console-print!)
 
-<<<<<<< HEAD
-(defn- url-decode [str]
-  (js/decodeURIComponent (s/replace str "+" "%20")))
-
-(let [[org-name proj-name version]
-      (->>
-       (-> js/window.location
-           (.-pathname)
-           (s/split "/"))
-       (remove empty?))
-
-      proj-name (url-decode proj-name)
-      ]
-
-  (defn do-save [run? name]
-    (state/save-document!
-     org-name name run?
-     (fn [org-name name new-id]
-       (js/window.history.pushState
-        nil
-        name
-        (urls/editor org-name name new-id))
-       ;; Show "toaster" message notifying successful save
-       (toaster/show! [:div.toaster.toaster--success "Project saved"]))))
-
-  (defn map-page [document]
-    (r/with-let [h-split-pos (r/cursor document
-                                       [::view/view-state
-                                        ::view/map-page-h-split]
-                                       )
-                 v-split-pos (r/cursor document
-                                       [::view/view-state
-                                        ::view/map-page-v-split]
-                                       )
-                 ]
-
-      [rc/v-split
-       :initial-split (or @h-split-pos 75)
-       :on-split-change #(reset! h-split-pos %)
-       :margin "0"
-       :panel-1 [rc/h-split
-                 :initial-split (or @h-split-pos 60)
-                 :on-split-change #(reset! h-split-pos %)
-                 :margin "0"
-                 :panel-1 [map/component document]
-                 :panel-2 [selection-info-panel/component document]]
-       :panel-2 [:div
-                 {:style {:width :100%}}
-                 [network-candidates-panel/component document]]
-       ])
-
-    )
-  (defn main-page []
-    (r/with-let [selected-tab (r/cursor state/state [::view/view-state ::view/selected-tab])
-                 has-solution? (r/track #(document/has-solution? @state/state))
-                 last-run-state (r/atom nil)
-                 ]
-      (let [close-popover
-            (fn [e]
-              (let [popover-menu-node (js/document.querySelector ".popover-menu")
-                    click-is-outside-popover (and popover-menu-node
-                                                  (not (.contains popover-menu-node e.target)))
-                    ]
-                (when click-is-outside-popover (popover/close!))))
-
-            close-table-filter
-            (fn [e]
-              (when (operations/table-filter-open? @state/state)
-                (state/edit! state/state operations/close-table-filter)))
-            ]
-        [:div.editor__container
-         {:on-key-press keys/handle-keypress
-          :on-click (fn [e] (close-popover e) (close-table-filter e))
-          :on-context-menu close-popover
-          :ref popover/set-focus-element!
-          }
-
-         [main-nav/component
-          {:on-save (partial do-save false)
-           :on-run (partial do-save true)
-           :on-tab-switch #(reset! selected-tab %)
-           :name (if (and (= proj-name "new") (not version)) "" proj-name)
-           :unsaved? (state/needs-save?)
-           :selected-tab (or @selected-tab :candidates)
-           :tabs
-           [
-            {:key :candidates :label "Map"}
-            {:key :parameters :label "Options"}
-            (when @has-solution? {:key :solution :label "Result"})
-            {:key :help :label "Help"}
-            ]
-           }]
-
-         (let [run-state (state/is-running?)
-               last-state @last-run-state]
-           (when (and (= :completed run-state)
-                      (or (= :running last-state)
-                          (= :ready last-state)))
-             (let [[org-name proj-name version] (state/get-last-save)]
-               (state/load-document!
-                org-name proj-name version
-                (fn []
-                  (state/edit! state/state
-                               assoc-in
-                               [::view/view-state ::view/selected-tab]
-                               :solution)))))
-
-           (reset! last-run-state run-state)
-
-           (when (#{:running :ready} run-state)
-             [:div
-              {:style {:position :absolute
-                       :z-index 1000000
-                       :width :100%
-                       :height :100%
-                       :display :flex
-                       :background "rgba(0,0,0,0.75)"}}
-              [:b {:style {:color :white
-                           :margin :auto
-                           :font-size :3em}}
-               (if (= :ready run-state)
-                 [:span "Number " (state/queue-position) " in queue"]
-                 [:span "Running..."])]]))
-
-         (case (or @selected-tab :candidates)
-           :candidates
-           [map-page state/state]
-
-           :parameters
-           [model-parameters/parameter-editor state/state]
-
-           :solution
-           [solution-view/component state/state]
-
-           :help
-           [:iframe {:src "/help/index.html"
-                     :style {:height :100%
-                             :width :100%
-                             :margin 0
-                             :padding 0
-                             :border :none}
-                     }]
-
-           )
-
-         [popover/component state/state]
-         [toaster/component]]
-        )))
-
-  (defn on-js-reload [])
-
-  (defn mount-root []
-    (r/render [main-page] (.getElementById js/document "app"))
-
-    ;; Warn the user they have unsaved changes if they try to leave the page.
-    (.addEventListener js/window "beforeunload"
-                       (fn [e]
-                         (when (state/needs-save?)
-                           (let [msg "You have unsaved changes. Are you sure you want to leave the page?"]
-                             (set! e.returnValue msg)
-                             msg))))
-
-    )
-
-
-  (if version
-    ;; If this is an existing problem, load it, then create the map.
-    ;; Otherwise create the map straight away.
-    (state/load-document! org-name proj-name version mount-root)
-    (mount-root)))
-=======
 (defn do-save [run? name]
   (state/save!
    name
@@ -342,4 +171,3 @@
 
 ;; (state/load-document! @document-identity mount-root)
 (mount-root)
->>>>>>> c103b30e
